--- conflicted
+++ resolved
@@ -3,6 +3,7 @@
 from pathlib import Path
 
 import click
+from loguru import logger
 from rich.console import Console
 from rich.table import Table
 
@@ -14,17 +15,12 @@
 
 @click.group()
 def cli() -> None:
-<<<<<<< HEAD
-    pass
-=======
     """Kaggle MAP student misconception prediction toolkit."""
->>>>>>> 1dcb7b66
 
 
 @click.command()
 @click.argument("strategy", type=click.Choice(list_strategies(), case_sensitive=False))
-<<<<<<< HEAD
-@click.argument("action", type=click.Choice(["fit", "eval"], case_sensitive=False))
+@click.argument("action", type=click.Choice(["fit", "eval", "predict"], case_sensitive=False))
 @click.option(
     "--train-split",
     type=float,
@@ -37,42 +33,36 @@
     default=42,
     help="Random seed for reproducible results (default: 42)",
 )
+@click.option("--verbose", "-v", is_flag=True, help="Show detailed model information")
+@click.option("--model-path", type=click.Path(), help="Path to saved model file")
+@click.option("--output-path", type=click.Path(), help="Path for output files")
 def run(
     strategy: str,
     action: str,
     train_split: float,
     random_seed: int,
+    verbose: bool,
+    model_path: str | None,
+    output_path: str | None,
 ) -> None:
-    strategy_class = get_strategy(strategy)
-
-    if action == "fit":
-        _handle_fit(strategy, strategy_class, train_split, random_seed)
-    elif action == "eval":
-        _handle_eval(strategy, strategy_class, train_split, random_seed)
-=======
-@click.argument("action", type=click.Choice(["fit", "eval", "predict"], case_sensitive=False))
-@click.option("--verbose", "-v", is_flag=True, help="Show detailed model information")
-@click.option("--model-path", type=click.Path(), help="Path to saved model file")
-@click.option("--output-path", type=click.Path(), help="Path for output files")
-def run(strategy: str, action: str, verbose: bool, model_path: str | None, output_path: str | None) -> None:
     """Run a strategy with the specified action.
-    
+
     STRATEGY: Name of the prediction strategy to use
     ACTION: Action to perform (fit, eval, predict)
     """
     console = Console()
-    
+
     try:
         strategy_class = get_strategy(strategy)
         logger.info(f"Using strategy: {strategy} - {strategy_class}")
-        
+
         if action == "fit":
-            _handle_fit(strategy, strategy_class, console, verbose, output_path)
+            _handle_fit(strategy, strategy_class, console, train_split, random_seed, verbose, output_path)
         elif action == "eval":
-            _handle_eval(strategy, strategy_class, console, model_path, verbose)
+            _handle_eval(strategy, strategy_class, console, train_split, random_seed, model_path, verbose)
         elif action == "predict":
             _handle_predict(strategy, strategy_class, console, model_path, output_path)
-            
+
     except ValueError as e:
         console.print(f"[bold red]Error:[/bold red] {e}")
         raise click.Abort()
@@ -80,15 +70,11 @@
         console.print(f"[bold red]Unexpected error:[/bold red] {e}")
         logger.exception(f"Failed to run {strategy} {action}")
         raise click.Abort()
->>>>>>> 1dcb7b66
 
 
 @click.command()
 def list_strategies_cmd() -> None:
-<<<<<<< HEAD
-=======
     """List all available strategies with descriptions."""
->>>>>>> 1dcb7b66
     console = Console()
     strategies = get_all_strategies()
 
@@ -99,13 +85,6 @@
     table.add_column("Description", style="magenta")
 
     for strategy_name, strategy_class in sorted(strategies.items()):
-<<<<<<< HEAD
-        if hasattr(strategy_class, "description") and isinstance(strategy_class.description, str):
-            description = strategy_class.description
-        else:
-            temp_instance = strategy_class.__new__(strategy_class)
-            description = getattr(temp_instance, "description", "Description not available")
-=======
         # Create instance to get description (strategies might need to be instantiated)
         try:
             # Try to get description from class if available
@@ -114,28 +93,46 @@
             else:
                 # Try to create a temporary instance to get description
                 temp_instance = strategy_class.__new__(strategy_class)
-                description = temp_instance.description
+                description = getattr(temp_instance, "description", "Description not available")
         except Exception:
             description = "Description not available"
-            
->>>>>>> 1dcb7b66
+
         table.add_row(strategy_name, description)
 
     console.print(table)
 
 
-<<<<<<< HEAD
 def _handle_fit(
     strategy: str,
     strategy_class: type[Strategy],
+    console: Console,
     train_split: float,
     random_seed: int,
+    verbose: bool,
+    output_path: str | None,
 ) -> None:
-    # Fit the model
-    model = strategy_class.fit(train_split=train_split, random_seed=random_seed)
+    """Handle the fit action."""
+    with console.status(f"[bold green]Fitting {strategy} strategy..."):
+        # Fit the model with parameters
+        model = strategy_class.fit(train_split=train_split, random_seed=random_seed)
+
+    console.print(f"✅ [bold green]{strategy.title()} strategy completed successfully![/bold green]")
+
+    # Display results if model has display methods
+    if hasattr(model, "display_stats"):
+        model.display_stats(console)
+
+    if verbose and hasattr(model, "display_detailed_info"):
+        model.display_detailed_info(console)
+
+    if hasattr(model, "demonstrate_predictions"):
+        model.demonstrate_predictions(console)
 
     # Prepare save path - MLP uses .pkl, others use .json
-    model_path = Path(f"models/{strategy}.pkl") if strategy == "mlp" else Path(f"models/{strategy}.json")
+    if output_path:
+        model_path = Path(output_path)
+    else:
+        model_path = Path(f"models/{strategy}.pkl") if strategy == "mlp" else Path(f"models/{strategy}.json")
     model_path.parent.mkdir(parents=True, exist_ok=True)
 
     # Create model parameters for saving
@@ -155,113 +152,83 @@
     )
 
     # Save model with parameters
-=======
-def _handle_fit(strategy: str, strategy_class, console: Console, verbose: bool, output_path: str | None) -> None:
-    """Handle the fit action."""
-    with console.status(f"[bold green]Fitting {strategy} strategy..."):
-        model = strategy_class.fit()
-        
-    console.print(f"✅ [bold green]{strategy.title()} strategy completed successfully![/bold green]")
-    
-    # Display results
-    model.display_stats(console)
-    
-    if verbose:
-        model.display_detailed_info(console)
-        
-    model.demonstrate_predictions(console)
-    
-    # Save model
-    model_path = Path(output_path) if output_path else Path(f"{strategy}_model.json")
-        
->>>>>>> 1dcb7b66
     model.save(model_path)
 
-    print(f"Model trained and saved to {model_path}")
-    print(f"Training split: {train_split}, Random seed: {random_seed}")
-
-<<<<<<< HEAD
+    console.print(f"Model trained and saved to {model_path}")
+    console.print(f"Training split: {train_split}, Random seed: {random_seed}")
+
 
 def _handle_eval(
     strategy: str,
     strategy_class: type[Strategy],
+    console: Console,
     train_split: float,
     random_seed: int,
+    model_path: str | None,
+    verbose: bool,
 ) -> None:
-    # Try both .json and .pkl extensions
-    model_file = Path(f"models/{strategy}.json")
-    if not model_file.exists():
-        model_file = Path(f"models/{strategy}.pkl")
+    """Handle the eval action."""
+    # Determine model path
+    if model_path:
+        model_file = Path(model_path)
+    else:
+        # Try both .json and .pkl extensions
+        model_file = Path(f"models/{strategy}.json")
+        if not model_file.exists():
+            model_file = Path(f"models/{strategy}.pkl")
 
     # Check if model file exists
     if model_file.exists():
-        # Load model and parameters
-        model = strategy_class.load(model_file)
-        if hasattr(model, "parameters") and model.parameters:
-            params = model.parameters
-            print(f"Using saved parameters: train_split={params.train_split}, random_seed={params.random_seed}")
-            train_split = params.train_split
-            random_seed = params.random_seed
+        with console.status(f"[bold blue]Loading {strategy} model..."):
+            # Load model and parameters
+            model = strategy_class.load(model_file)
+            if hasattr(model, "parameters") and model.parameters:
+                params = model.parameters
+                console.print(f"Using saved parameters: train_split={params.train_split}, random_seed={params.random_seed}")
+                train_split = params.train_split
+                random_seed = params.random_seed
+        console.print(f"✅ [bold green]Loaded {strategy} model from {model_file}[/bold green]")
     # For MLP, try to use checkpoint if no model file exists
     elif strategy == "mlp":
-        print("Model file not found, looking for checkpoints...")
+        console.print("Model file not found, looking for checkpoints...")
         model = None  # Will trigger checkpoint loading in evaluate_on_split
     else:
-        msg = f"Model file not found: {model_file}"
-        raise FileNotFoundError(msg)
+        console.print(f"[bold red]Model file not found: {model_file}[/bold red]")
+        console.print(f"[yellow]Hint: Run '{strategy} fit' first, or specify --model-path[/yellow]")
+        raise click.Abort()
 
     assert hasattr(strategy_class, "evaluate_on_split"), f"Strategy {strategy} does not support evaluation"
 
     eval_results = strategy_class.evaluate_on_split(model, train_split=train_split, random_seed=random_seed)
 
-    print("\nEvaluation results:")
+    console.print("\n[bold]Evaluation results:[/bold]")
     for key, value in eval_results.items():
         if isinstance(value, float):
-            print(f"  {key}: {value:.4f}")
+            console.print(f"  {key}: {value:.4f}")
         else:
-            print(f"  {key}: {value}")
-
-
-=======
-def _handle_eval(strategy: str, strategy_class, console: Console, model_path: str | None, verbose: bool) -> None:
-    """Handle the eval action."""
+            console.print(f"  {key}: {value}")
+
+
+def _handle_predict(strategy: str, strategy_class, console: Console, model_path: str | None, output_path: str | None) -> None:
+    """Handle the predict action."""
     # Determine model path
-    model_file = Path(model_path) if model_path else Path(f"{strategy}_model.json")
-    
+    model_file = Path(model_path) if model_path else Path(f"models/{strategy}.json")
+    if not model_file.exists() and strategy == "mlp":
+        model_file = Path(f"models/{strategy}.pkl")
+
     if not model_file.exists():
         console.print(f"[bold red]Model file not found: {model_file}[/bold red]")
         console.print(f"[yellow]Hint: Run '{strategy} fit' first, or specify --model-path[/yellow]")
         raise click.Abort()
-    
+
     with console.status(f"[bold blue]Loading {strategy} model..."):
         strategy_class.load(model_file)
-    
+
     console.print(f"✅ [bold green]Loaded {strategy} model from {model_file}[/bold green]")
-    
-    # TODO: Implement evaluation logic
-    console.print("[yellow]Evaluation functionality not yet implemented[/yellow]")
-    console.print("[dim]This would run cross-validation or test set evaluation[/dim]")
-
-
-def _handle_predict(strategy: str, strategy_class, console: Console, model_path: str | None, output_path: str | None) -> None:
-    """Handle the predict action."""
-    # Determine model path
-    model_file = Path(model_path) if model_path else Path(f"{strategy}_model.json")
-    
-    if not model_file.exists():
-        console.print(f"[bold red]Model file not found: {model_file}[/bold red]")
-        console.print(f"[yellow]Hint: Run '{strategy} fit' first, or specify --model-path[/yellow]")
-        raise click.Abort()
-    
-    with console.status(f"[bold blue]Loading {strategy} model..."):
-        strategy_class.load(model_file)
-    
-    console.print(f"✅ [bold green]Loaded {strategy} model from {model_file}[/bold green]")
-    
+
     # TODO: Implement prediction logic for test data
     console.print("[yellow]Prediction functionality not yet implemented[/yellow]")
     console.print("[dim]This would generate predictions for test.csv[/dim]")
->>>>>>> 1dcb7b66
 
 
 # Add commands to CLI group
