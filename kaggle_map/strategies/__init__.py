--- conflicted
+++ resolved
@@ -11,12 +11,11 @@
 from .base import Strategy
 
 
-<<<<<<< HEAD
 def _should_skip_file(filename: str) -> bool:
-    should_skip = filename.startswith("_") or filename in ("base.py", "__init__.py")
+    should_skip = filename.startswith("_") or filename in ("base.py", "__init__.py", "utils.py")
     if should_skip:
         logger.debug(
-            f"Skipping file '{filename}': {'private/internal file' if filename.startswith('_') else 'base/init file'}"
+            f"Skipping file '{filename}': {'private/internal file' if filename.startswith('_') else 'base/init/utils file'}"
         )
     return should_skip
 
@@ -100,8 +99,6 @@
         logger.warning("No strategies were discovered! This may indicate a configuration problem.")
 
 
-=======
->>>>>>> 1dcb7b66
 def _discover_strategies() -> dict[str, type[Strategy]]:
     """Scan strategies directory and import all Strategy classes.
 
@@ -134,7 +131,6 @@
         if _should_skip_file(module_path.name):
             skipped_files += 1
             continue
-<<<<<<< HEAD
 
         processed_files += 1
         logger.debug(f"Processing potential strategy module: {module_name}")
@@ -143,27 +139,6 @@
         if not module:
             failed_imports += 1
             logger.debug(f"Failed to import module '{module_name}', moving to next file")
-=======
-            
-        module_name = py_file.stem
-        logger.debug(f"Checking module: {module_name}")
-        
-        try:
-            module = importlib.import_module(f"kaggle_map.strategies.{module_name}")
-            
-            # Find Strategy classes in module
-            for _name, obj in inspect.getmembers(module):
-                if (inspect.isclass(obj) and
-                    issubclass(obj, Strategy) and
-                    obj is not Strategy):
-                    # Use module name as strategy key (e.g., "baseline", "probabilistic")
-                    strategies[module_name] = obj
-                    logger.debug(f"Found strategy '{module_name}': {obj.__name__}")
-                    break  # Only take first Strategy class per module
-                    
-        except ImportError as e:
-            logger.warning(f"Failed to import strategy module {module_name}: {e}")
->>>>>>> 1dcb7b66
             continue
 
         strategy_cls = _find_strategy_class(module)
@@ -233,36 +208,21 @@
     return strategy_names
 
 
-<<<<<<< HEAD
 @lru_cache(maxsize=1)
-=======
->>>>>>> 1dcb7b66
 def get_all_strategies() -> dict[str, type[Strategy]]:
     """Get all discovered strategies.
 
     Returns:
         Dictionary mapping strategy names to strategy classes
     """
-<<<<<<< HEAD
     logger.debug("Retrieving all strategies (may trigger discovery if not cached)")
     strategies = _discover_strategies()
     logger.debug(f"Returning {len(strategies)} strategies from cache/discovery")
     return strategies
-=======
-    # Cache strategies on first call
-    if not hasattr(get_all_strategies, "_cached_strategies"):
-        get_all_strategies._cached_strategies = _discover_strategies()
-    return get_all_strategies._cached_strategies
->>>>>>> 1dcb7b66
 
 
 def refresh_strategies() -> None:
     """Force refresh of strategy cache (useful for testing)."""
-<<<<<<< HEAD
     logger.info("Clearing strategy cache - next access will trigger fresh discovery")
     get_all_strategies.cache_clear()
-    logger.debug("Strategy cache cleared successfully")
-=======
-    if hasattr(get_all_strategies, "_cached_strategies"):
-        delattr(get_all_strategies, "_cached_strategies")
->>>>>>> 1dcb7b66
+    logger.debug("Strategy cache cleared successfully")